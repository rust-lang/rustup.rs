--- conflicted
+++ resolved
@@ -26,7 +26,6 @@
   - mkdir -p ~/rust
   - echo -e "\033[33;1mDownloading Rust\033[0m"
   - curl -sL http://static.rust-lang.org/dist/rust-nightly-$TARGET.tar.gz | tar --strip-components=1 -C ~/rust -xzf -
-<<<<<<< HEAD
   # For linux, install required packages
   - if [ "$TRAVIS_OS_NAME" == "linux" ]; then
       if [ "$BITS" == "32" ]; then
@@ -34,18 +33,12 @@
         sudo apt-get update;
         sudo apt-get install -y
           libc6-dev:i386 libstdc++6:i386 zlib1g-dev:i386 libssl-dev:i386 pkg-config:i386
-          gcc-multilib g++-multilib libcurl4-openssl-dev:i386 libelf-dev:i386 libdw-dev:i386;
+          gcc-4.8 cpp-4.8 gcc-4.8-multilib gcc-multilib;
       else
         sudo apt-get update;
         sudo apt-get install -y
           libcurl4-openssl-dev libelf-dev libdw-dev binutils-dev libiberty-dev;
       fi
-=======
-  - if [ "$TARGET" == "i686-unknown-linux-gnu" ]; then
-      sudo dpkg --add-architecture i386;
-      sudo apt-get update;
-      sudo apt-get install -y libc6-dev:i386 libstdc++6:i386 zlib1g-dev:i386 libssl-dev:i386 pkg-config:i386 gcc-4.8 cpp-4.8 gcc-4.8-multilib gcc-multilib;
->>>>>>> e4f1ca45
     fi
   # Install nightly rust
   - echo -e "\033[33;1mInstalling Rust\033[0m"
