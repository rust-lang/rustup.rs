#![feature(core_intrinsics)] // For type_name().
#![feature(fundamental)]
#![recursion_limit = "1024"] // for error_chain!

extern crate curl;
extern crate rand;
extern crate scopeguard;
#[macro_use]
extern crate error_chain;
extern crate rustc_serialize;
extern crate sha2;
<<<<<<< HEAD
extern crate toml;
#[cfg(not(any(target_os = "windows", target_os = "macos")))]
extern crate openssl_sys;
=======
extern crate url;
>>>>>>> c6e430a0

#[cfg(windows)]
extern crate winapi;
#[cfg(windows)]
extern crate winreg;
#[cfg(windows)]
extern crate shell32;
#[cfg(windows)]
extern crate ole32;
#[cfg(windows)]
extern crate kernel32;
#[cfg(windows)]
extern crate advapi32;
#[cfg(windows)]
extern crate userenv;

#[cfg(unix)]
extern crate libc;

pub mod notify;
pub mod errors;
pub mod notifications;
pub mod raw;
pub mod tty;
pub mod utils;
pub mod toml_utils;

pub use errors::*;
pub use notifications::{Notification, NotifyHandler};<|MERGE_RESOLUTION|>--- conflicted
+++ resolved
@@ -9,13 +9,8 @@
 extern crate error_chain;
 extern crate rustc_serialize;
 extern crate sha2;
-<<<<<<< HEAD
+extern crate url;
 extern crate toml;
-#[cfg(not(any(target_os = "windows", target_os = "macos")))]
-extern crate openssl_sys;
-=======
-extern crate url;
->>>>>>> c6e430a0
 
 #[cfg(windows)]
 extern crate winapi;
